from dataclasses import dataclass

from ..core.config import InstancePlatform, ProfileConfig
from ..core.task import ExecutionTask, LocalFileTarget


class QEMUTracingSetupTask(ExecutionTask):
    """
    This is the dependency task that modifies the current benchmark machine
    configuration to enable QEMU tracing.
    The task_config for this should be a ProfileConfig

    XXX need to split public platform options from private platform options that
    are populated here via the ProfileConfig
    """

    public = False
    task_namespace = "qemu.tracing"
    task_config_class = ProfileConfig

    def get_qemu_profile_target(self) -> LocalFileTarget:
        """The QEMU trace output file path"""
<<<<<<< HEAD
        path = (
            self.benchmark.get_benchmark_data_path()
            / f"qemu-perfetto-{self.benchmark.uuid}.pb"
        )
        return LocalFileTarget(self.benchmark, path)

    def get_qemu_interceptor_target(self) -> LocalFileTarget:
        """The QEMU interceptor trace output file path"""
        base_path = (
            self.benchmark.get_benchmark_data_path() / "qemu-trace" / "qemu-trace-dir"
        )
        path = base_path / f"qemu-perfetto-interceptor-{self.benchmark.uuid}.trace.gz"
        return LocalFileTarget(self.benchmark, path)
=======
        return LocalFileTarget.from_benchmark(self.benchmark, f"qemu-perfetto-{self.benchmark.uuid}.pb")

    def get_qemu_interceptor_target(self) -> LocalFileTarget:
        """The QEMU interceptor trace output file path"""
        path = Path("qemu-trace-dir") / f"qemu-perfetto-interceptor-{self.benchmark.uuid}.trace.gz"
        return LocalFileTarget.from_benchmark(self.benchmark, path)
>>>>>>> 080fe905

    def run(self):
        if self.benchmark.config.instance.platform != InstancePlatform.QEMU:
            raise ValueError("QEMU tracing is only allowed when running on QEMU")
        opts = self.benchmark.config.instance.platform_options
        if self.config.qemu_trace == "perfetto":
            opts.qemu_trace = "perfetto"
            opts.qemu_trace_file = self.get_qemu_profile_target().path
        elif self.config.qemu_trace == "perfetto-dynamorio":
            path = self.get_qemu_interceptor_target().path
            # Ensure that we have the paths
            path.parent.mkdir(exist_ok=True)
            opts.qemu_trace = "perfetto-dynamorio"
            opts.qemu_trace_file = self.get_qemu_profile_target().path
            opts.qemu_interceptor_trace_file = path
        elif self.config.qemu_trace is not None:
            raise ValueError("Unknown configuration for ProfileConfig.qemu_trace")
        opts.qemu_trace_categories = self.config.qemu_trace_categories

    def outputs(self):
        yield "perfetto-trace", self.get_qemu_profile_target()
        if self.config.qemu_trace == "perfetto-dynamorio":
            yield "interceptor-trace", self.get_qemu_interceptor_target()<|MERGE_RESOLUTION|>--- conflicted
+++ resolved
@@ -20,28 +20,17 @@
 
     def get_qemu_profile_target(self) -> LocalFileTarget:
         """The QEMU trace output file path"""
-<<<<<<< HEAD
-        path = (
-            self.benchmark.get_benchmark_data_path()
-            / f"qemu-perfetto-{self.benchmark.uuid}.pb"
+        return LocalFileTarget.from_benchmark(
+            self.benchmark, f"qemu-perfetto-{self.benchmark.uuid}.pb"
         )
-        return LocalFileTarget(self.benchmark, path)
 
     def get_qemu_interceptor_target(self) -> LocalFileTarget:
         """The QEMU interceptor trace output file path"""
-        base_path = (
-            self.benchmark.get_benchmark_data_path() / "qemu-trace" / "qemu-trace-dir"
+        path = (
+            Path("qemu-trace-dir")
+            / f"qemu-perfetto-interceptor-{self.benchmark.uuid}.trace.gz"
         )
-        path = base_path / f"qemu-perfetto-interceptor-{self.benchmark.uuid}.trace.gz"
-        return LocalFileTarget(self.benchmark, path)
-=======
-        return LocalFileTarget.from_benchmark(self.benchmark, f"qemu-perfetto-{self.benchmark.uuid}.pb")
-
-    def get_qemu_interceptor_target(self) -> LocalFileTarget:
-        """The QEMU interceptor trace output file path"""
-        path = Path("qemu-trace-dir") / f"qemu-perfetto-interceptor-{self.benchmark.uuid}.trace.gz"
         return LocalFileTarget.from_benchmark(self.benchmark, path)
->>>>>>> 080fe905
 
     def run(self):
         if self.benchmark.config.instance.platform != InstancePlatform.QEMU:
